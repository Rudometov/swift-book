--- conflicted
+++ resolved
@@ -885,19 +885,9 @@
 >
 > *conditional-expression* → *if-expression* | *switch-expression*
 >
-<<<<<<< HEAD
 > *if-expression* → **`if`** *condition-list* **`{`** *statement* **`}`** *if-expression-tail* \
 > *if-expression-tail* → **`else`** *if-expression* \
-> *if-expression-tail* → **`else`** **`{`** *statement* **`}`** *if-expression-tail*
-=======
->
->
-> *if-expression* → **`if`** *condition-list* **`{`** *statement* **`}`** *if-expression-tail*
->
-> *if-expression-tail* → **`else`** *if-expression*
->
 > *if-expression-tail* → **`else`** **`{`** *statement* **`}`**
->>>>>>> 7c6954be
 >
 > *switch-expression* → **`switch`** *expression* **`{`** *switch-expression-cases* **`}`** \
 > *switch-expression-cases* → *switch-expression-case* *switch-expression-cases*_?_ \
